--- conflicted
+++ resolved
@@ -6,20 +6,8 @@
     char,
     io::{Read, Write, stdin, stdout},
 };
-<<<<<<< HEAD
-=======
 
 const NULL_WORD: u16 = 0x0;
-/// Traps are predefined routines, each trap in the enum represents a routine
-enum Traps {
-    Getc = 0x20,
-    Out = 0x21,
-    Puts = 0x22,
-    In = 0x23,
-    Putsp = 0x24,
-    Halt = 0x25,
-}
->>>>>>> a13e417a
 
 /// Binary ADD operation with 2 possible encodings
 /// The number between the () indicates the amount of bits of that field or its value
@@ -70,11 +58,7 @@
     let value_to_and = if mode == 1 {
         sign_extend((instruction) & 0x1F, 5)
     } else {
-<<<<<<< HEAD
         let source_register_2 = Registers::from(instruction & 0x7)?;
-=======
-        let source_register_2 = Registers::from(instruction & 0x7);
->>>>>>> a13e417a
         state.registers[source_register_2]
     };
     state.registers[destination_register] = state.registers[source_register_1] & value_to_and;
@@ -247,26 +231,17 @@
 fn trap_routine_putsp(state: &mut State) {
     let mut address = state.registers[Registers::Rr0] as usize;
     let mut character = memory_read(address, state);
-<<<<<<< HEAD
-    while character != 0x0000 {
+    while character != NULL_WORD {
         if let Some(char1) = char::from_u32((character & 0xFF) as u32) {
             print!("{}", char1);
         } else {
             break;
         };
         let char2 = character >> 8;
-        if char2 != 0x0 {
+        if char2 != NULL_WORD {
             if let Some(c2) = char::from_u32(char2 as u32) {
                 print!("{}", c2);
             }
-=======
-    while character != NULL_WORD {
-        let char1 = character & 0xFF;
-        print!("{}", char::from_u32(char1 as u32).unwrap());
-        let char2 = character >> 8;
-        if char2 != NULL_WORD {
-            print!("{}", char::from_u32(char2 as u32).unwrap());
->>>>>>> a13e417a
         }
         // Fetch next character
         address += 1;
@@ -274,14 +249,9 @@
     }
 }
 
-<<<<<<< HEAD
-/// Prompt for input character
-fn trap_routine_in(state: &mut State) -> Result<(), Errors> {
-=======
 /// Prompt for input character.
 /// Print a line asking the user to enter a character, read the character, save it in register 0 and update the flags.
-fn trap_routine_in(state: &mut State) {
->>>>>>> a13e417a
+fn trap_routine_in(state: &mut State) -> Result<(), Errors> {
     print!("Enter character: ");
     let input = 0_u8;
     match stdin().read_exact(&mut [input]) {
@@ -321,18 +291,12 @@
 fn trap_routine_puts(state: &mut State) {
     let mut address = state.registers[Registers::Rr0] as usize;
     let mut character = memory_read(address, state);
-<<<<<<< HEAD
-    while character != 0x0000 {
+    while character != NULL_WORD {
         if let Some(char_char) = char::from_u32(character as u32) {
             print!("{}", char_char);
         } else {
             break;
         };
-=======
-    while character != NULL_WORD {
-        let char_char = char::from_u32(character as u32).unwrap();
-        print!("{}", char_char);
->>>>>>> a13e417a
         // Fetch next character
         address += 1;
         character = memory_read(address, state);

use crate::{
    Errors, Flags, Registers, State, Traps,
    memory_management::{memory_read, memory_write},
};
use std::{
    char,
    io::{Read, Write, stdin, stdout},
};

/// Binary ADD operation with 2 possible encodings
/// The number between the () indicates the amount of bits of that field or its value
/// * Register mode:    |OP_Code (0001)|DR (3)|SR1 (3)|0|00|SR2 (3)|
/// * Immediate mode:   |OP_Code (0001)|DR (3)|SR1 (3)|1| IMMR5 (5)|<br>
///   When finished update flags
pub(crate) fn add(instruction: u16, state: &mut State) -> Result<(), Errors> {
    // Shift right so that the 3 dr bits are in the less significant position, do an binary and operation with 3 ones (0x7) to take their value
    let destination_register = Registers::from((instruction >> 9) & 0x7)?;
    let source_register_1 = Registers::from((instruction >> 6) & 0x7)?;
    let mode = (instruction >> 5) & 0x1;
    if mode == 1 {
        let value_to_add = sign_extend((instruction) & 0x1F, 5);
        state.registers[destination_register] =
            u16::wrapping_add(state.registers[source_register_1], value_to_add);
    } else {
        let source_register_2 = Registers::from(instruction & 0x7)?;
        state.registers[destination_register] = u16::wrapping_add(
            state.registers[source_register_1],
            state.registers[source_register_2],
        );
    }
    update_flags(destination_register, &mut state.registers);
    Ok(())
}
/// Load the data from a memory location into the destination register
/// The number between the () indicates the amount of bits of that field or its value
/// * Instruction: | OP_Code (1010)| DR (3)| PCOffset9 (9)|<br>
///   When finished update flags
pub(crate) fn load_indirect(instruction: u16, state: &mut State) -> Result<(), Errors> {
    let destination_register = Registers::from((instruction >> 9) & 0x7)?; // Take the 3 DR bits
    let pc_offset = sign_extend(instruction & 0x1FF, 9); // Take the 9 PCOffset bits and sign_extend them
    let memory_index = u16::wrapping_add(state.registers[Registers::Rpc], pc_offset) as usize;
    state.registers[destination_register] =
        memory_read(memory_read(memory_index as usize, state) as usize, state);
    update_flags(destination_register, &mut state.registers);
    Ok(())
}
/// Binary AND operation with two possible encodings
/// The number between the () indicates the amount of bits of that field or its value
/// * Register mode:    |OP_Code (0101)|DR (3)|SR1 (3)|0|00|SR2 (3)|
/// * Immediate mode:   |OP_Code (0101)|DR (3)|SR1 (3)|1| IMMR5 (5)|<br>
///   When finished update flags
pub(crate) fn and(instruction: u16, state: &mut State) -> Result<(), Errors> {
    let destination_register = Registers::from((instruction >> 9) & 0x7)?;
    let source_register_1 = Registers::from((instruction >> 6) & 0x7)?;
    let mode = (instruction >> 5) & 0x1;
    let value_to_and = if mode == 1 {
        sign_extend((instruction) & 0x1F, 5)
    } else {
<<<<<<< HEAD
        let source_register_2 = Registers::from(instruction & 0x7)?;
        state.registers[destination_register] =
            state.registers[source_register_1] & state.registers[source_register_2];
    }
=======
        let source_register_2 = Registers::from(instruction & 0x7);
        state.registers[source_register_2]
    };
    state.registers[destination_register] = state.registers[source_register_1] & value_to_and;
>>>>>>> 4dfa0a80
    update_flags(destination_register, &mut state.registers);
    Ok(())
}

/// Conditional branch operator
/// * Instruction: |OP_Code (0000)| n (1)| z (1)| p (1)| PCOffset9 (9)|<br>
///   The three bits after the OP_Code set which flags will be tested
/// * n = 1 => The Neg flag is tested
/// * z = 1 => The Zro flag is tested
/// * p = 1 => The Pos flag is tested
///
/// If the flag tested is has the value 1, then the sign extended PCOffset9 is added to the Program counter<br>
/// Only one of the flags will have the value 1 at each moment, so if multiple flags are tested only one needs to be in 1 for the branch to occure
pub(crate) fn conditional_branch(instruction: u16, state: &mut State) {
    let negative_indicator = (instruction >> 11) & 1;
    let zero_indicator = (instruction >> 10) & 1;
    let positive_indicator = (instruction >> 9) & 1;
    let current_flags = state.registers[Registers::Rcond];
    let is_negative = (negative_indicator & current_flags >> 2) == 1;
    let is_zero = (zero_indicator & current_flags >> 1) == 1;
    let is_positive = (positive_indicator & current_flags) == 1;
    if is_negative || is_zero || is_positive {
        let pc_offset = sign_extend(instruction & 0x1FF, 9);
        state.registers[Registers::Rpc] =
            u16::wrapping_add(state.registers[Registers::Rpc], pc_offset)
    }
}

/// Set the program counter to the value of the base register
/// * Instruction: |OP_Code (1100)|000| BaseR (3)|000000|
pub(crate) fn jump(instruction: u16, state: &mut State) -> Result<(), Errors> {
    let base_register = Registers::from((instruction >> 6) & 0x7)?;
    state.registers[Registers::Rpc] = state.registers[base_register];
    Ok(())
}

/// Save the value of the program counter in register 7 and increment the program counter
/// by an singn extended offset or set its value to the one in the base register
/// * Immediate mode (JSR):    |OP_Code (0100)|1 (Mode)|PCOffset (11)|
/// * Register mode (JSRR):    |OP_Code (0100)|0 (Mode)|00|BaseR (3)|000000|
pub(crate) fn jump_to_subrutine(instruction: u16, state: &mut State) -> Result<(), Errors> {
    state.registers[Registers::Rr7] = state.registers[Registers::Rpc];
    let mode = (instruction >> 11) & 1;
    if mode == 1 {
        let offset = sign_extend(instruction & 0x7FF, 11);
        state.registers[Registers::Rpc] =
            u16::wrapping_add(state.registers[Registers::Rpc], offset);
    } else {
        let base_register = Registers::from((instruction >> 6) & 0x7)?;
        state.registers[Registers::Rpc] = state.registers[base_register];
    }
    Ok(())
}

/// Read the value from the memory location at progam counter + sign extended offset and write it in the destination registry
/// * Instruction: |OP_Code (0010)|DR (3)|PCOffset (9)|<br>
///   When finished update flags
pub(crate) fn load(instruction: u16, state: &mut State) -> Result<(), Errors> {
    let sign_extended_offset = sign_extend(instruction & 0x1FF, 9);
    let destination_register = Registers::from((instruction >> 9) & 0x7)?;
    let memory_index =
        u16::wrapping_add(state.registers[Registers::Rpc], sign_extended_offset) as usize;
    state.registers[destination_register] = memory_read(memory_index, state);
    update_flags(destination_register, &mut state.registers);
    Ok(())
}

/// Load a value from memory to the destination register. <br>
/// The memory direction is given by the value inside the base register and the sign extended offset
/// * Instruction: |OP_Code (0110)|DR (3)|BaseR (3)|Offset (6)|<br>
///   When finished update flags
pub(crate) fn load_register(instruction: u16, state: &mut State) -> Result<(), Errors> {
    let sign_extended_offset = sign_extend(instruction & 0x3F, 6);
    let base_register = Registers::from(instruction >> 6 & 0x7)?;
    let destination_register = Registers::from(instruction >> 9 & 0x7)?;
    let memory_index =
        u16::wrapping_add(state.registers[base_register], sign_extended_offset) as usize;
    state.registers[destination_register] = memory_read(memory_index, state);
    update_flags(destination_register, &mut state.registers);
    Ok(())
}

/// Load a memory address into a register
/// * Instruction: |OP_Code (1110)|DR (3)|Offset (9)|<br>
///   When finished update flags
pub(crate) fn load_effective_address(instruction: u16, state: &mut State) -> Result<(), Errors> {
    let sign_extended_offset = sign_extend(instruction & 0x1FF, 9);
    let destination_register = Registers::from((instruction >> 9) & 0x7)?;
    let address = u16::wrapping_add(state.registers[Registers::Rpc], sign_extended_offset);
    state.registers[destination_register] = address;
    update_flags(destination_register, &mut state.registers);
    Ok(())
}

/// Calculate the bitwise complement of the source registry and save it in the destination registry
/// * Instruction: |OP_Code (1001)|DR (3)|SR (3)|1|11111|<br>
///   When finished update flags
pub(crate) fn not(instruction: u16, state: &mut State) -> Result<(), Errors> {
    let source_registry = Registers::from((instruction >> 6) & 0x7)?;
    let destination_registry = Registers::from((instruction >> 9) & 0x7)?;
    state.registers[destination_registry] = !(state.registers[source_registry]);
    update_flags(destination_registry, &mut state.registers);
    Ok(())
}

/// Store the contents of a source register into a specific location in memory
/// * Instruction: |OP_Code (0011)|SR (3)|PCOffset (9)|<br>
pub(crate) fn store(instruction: u16, state: &mut State) -> Result<(), Errors> {
    let sign_extended_offset = sign_extend(instruction & 0x1FF, 9);
    let source_register = Registers::from((instruction >> 9) & 0x7)?;
    let memory_address =
        u16::wrapping_add(state.registers[Registers::Rpc], sign_extended_offset) as usize;
    memory_write(memory_address, state.registers[source_register], state);
    Ok(())
}

/// The instruction takes the memory address containing the memory location where the source register's value should be stored and stores it.
/// * Instruction: |OP_Code (1011)|SR (3)|PCOffset (9)|<br>
pub(crate) fn store_indirect(instruction: u16, state: &mut State) -> Result<(), Errors> {
    let sign_extended_offset = sign_extend(instruction & 0x1FF, 9);
    let source_register = Registers::from((instruction >> 9) & 0x7)?;
    let memory_address =
        u16::wrapping_add(state.registers[Registers::Rpc], sign_extended_offset) as usize;
    memory_write(
        memory_read(memory_address, state) as usize,
        state.registers[source_register],
        state,
    );
    Ok(())
}
/// Store the register in memory, the address is calculated using the base register's content and a sign extended offset
/// * Instruction: |OP_Code (0111)|SR (3)|BaseR (3)|Offset (6)|<br>
pub(crate) fn store_register(instruction: u16, state: &mut State) -> Result<(), Errors> {
    let sign_extended_offset = sign_extend(instruction & 0x3F, 6);
    let base_register = Registers::from(instruction >> 6 & 0x7)?;
    let source_register = Registers::from(instruction >> 9 & 0x7)?;
    let memory_address =
        u16::wrapping_add(state.registers[base_register], sign_extended_offset) as usize;
    memory_write(memory_address, state.registers[source_register], state);
    Ok(())
}

/// Given a trap instruction call the correct routine
/// * Instruction: |OP_Code (1111)|0000|TrapVect (8)|<br>
pub(crate) fn trap(instruction: u16, state: &mut State) -> Result<(), Errors> {
    let routine = Traps::from(instruction & 0xFF)?;
    match routine {
        Traps::Getc => trap_routine_getc(state)?,
        Traps::Out => trap_routine_out(state)?,
        Traps::Puts => trap_routine_puts(state),
        Traps::In => trap_routine_in(state)?,
        Traps::Putsp => trap_routine_putsp(state),
        Traps::Halt => trap_routine_halt(state),
    };
    Ok(())
}

/// Stops running the program
fn trap_routine_halt(state: &mut State) {
    print!("HALT");
    state.running = false;
}

/// Output a string in big endian
fn trap_routine_putsp(state: &mut State) {
    let mut address = state.registers[Registers::Rr0] as usize;
    let mut character = memory_read(address, state);
    while character != 0x0000 {
        if let Some(char1) = char::from_u32((character & 0xFF) as u32) {
            print!("{}", char1);
        } else {
            break;
        };
        let char2 = character >> 8;
        if char2 != 0x0 {
            if let Some(c2) = char::from_u32(char2 as u32) {
                print!("{}", c2);
            }
        }
        // Fetch next character
        address += 1;
        character = memory_read(address, state);
    }
}

/// Prompt for input character
fn trap_routine_in(state: &mut State) -> Result<(), Errors> {
    print!("Enter character: ");
    let input = 0_u8;
    match stdin().read_exact(&mut [input]) {
        Ok(_) => print!("{}", input),
        Err(_) => return Err(Errors::Trap(Traps::In)),
    };
    state.registers[Registers::Rr0] = input as u16;
    update_flags(Registers::Rr0, &mut state.registers);
    Ok(())
}

/// Reads a character from register 0 and prints it
fn trap_routine_out(state: &State) -> Result<(), Errors> {
    let character = state.registers[Registers::Rr0];
    if let Some(char) = char::from_u32(character as u32) {
        print!("{}", char);
    } else {
        return Err(Errors::Trap(Traps::Out));
    };
    Ok(())
}

/// Reads a single character from the keyboard and save it in the Register 0
fn trap_routine_getc(state: &mut State) -> Result<(), Errors> {
    let mut input = [0u8];
    match stdin().read_exact(&mut input) {
        Ok(_) => state.registers[Registers::Rr0] = input[0] as u16, // Is this ok?
        Err(_) => return Err(Errors::Trap(Traps::Getc)),
    };
    update_flags(Registers::Rr0, &mut state.registers);
    Ok(())
}

/// Reads chars from memory, each char uses one memory space, and print it
fn trap_routine_puts(state: &mut State) {
    let mut address = state.registers[Registers::Rr0] as usize;
    let mut character = memory_read(address, state);
    while character != 0x0000 {
        if let Some(char_char) = char::from_u32(character as u32) {
            print!("{}", char_char);
        } else {
            break;
        };
        // Fetch next character
        address += 1;
        character = memory_read(address, state);
    }
    let _ = stdout().flush();
}

fn update_flags(register: Registers, registers: &mut [u16; 10]) {
    if registers[register] == 0 {
        registers[Registers::Rcond] = Flags::Zro as u16;
    }
    // If the left-most bit is a 1 then the number is negative
    else if registers[register] >> 15 == 1 {
        registers[Registers::Rcond] = Flags::Neg as u16;
    } else {
        registers[Registers::Rcond] = Flags::Pos as u16;
    }
}

fn sign_extend(value: u16, bit_count: u16) -> u16 {
    let mut x = value;
    // If the value is negative add 1s to complete the 16 bytes, if not do nothing
    if (value >> (bit_count - 1)) == 1 {
        x |= 0xFFFF << bit_count;
    }
    x
}<|MERGE_RESOLUTION|>--- conflicted
+++ resolved
@@ -56,17 +56,10 @@
     let value_to_and = if mode == 1 {
         sign_extend((instruction) & 0x1F, 5)
     } else {
-<<<<<<< HEAD
-        let source_register_2 = Registers::from(instruction & 0x7)?;
-        state.registers[destination_register] =
-            state.registers[source_register_1] & state.registers[source_register_2];
-    }
-=======
         let source_register_2 = Registers::from(instruction & 0x7);
         state.registers[source_register_2]
     };
     state.registers[destination_register] = state.registers[source_register_1] & value_to_and;
->>>>>>> 4dfa0a80
     update_flags(destination_register, &mut state.registers);
     Ok(())
 }

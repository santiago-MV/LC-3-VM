--- conflicted
+++ resolved
@@ -1,4 +1,4 @@
-<<<<<<< HEAD
+
 use crate::{Flags, Registers, State};
 /// Binary ADD operation with 2 possible encodings
 /// The number between the () indicates the amount of bits of that field or its value
@@ -75,26 +75,6 @@
         state.registers[Registers::Rpc] =
             u16::wrapping_add(state.registers[Registers::Rpc], pc_offset)
     }
-=======
-use crate::{Flags, Registers};
-
-pub fn add(value: u16, registers: &mut [u16; 10]) {
-    let destination_resgister: u16 = (value >> 9) & 0x7;
-    let source_register_1 = (value >> 6) & 0x7;
-    let mode = (value >> 5) & 0x1;
-    if mode == 1 {
-        let value_to_add = sign_extend((value) & 0x1F, 5);
-        registers[destination_resgister as usize] =
-            u16::wrapping_add(registers[source_register_1 as usize], value_to_add);
-    } else {
-        let source_register_2 = value & 0x7;
-        registers[destination_resgister as usize] = u16::wrapping_add(
-            registers[source_register_1 as usize],
-            registers[source_register_2 as usize],
-        );
-    }
-    update_flags(destination_resgister, registers);
->>>>>>> cfb439cf
 }
 
 fn update_flags(register: u16, registers: &mut [u16; 10]) {
